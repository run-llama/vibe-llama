[build-system]
requires = ["hatchling"]
build-backend = "hatchling.build"

[dependency-groups]
dev = [
  "mypy>=1.17.1",
  "pre-commit>=4.3.0",
  "pytest>=8.4.1",
  "pytest-asyncio>=1.1.0"
]

[project]
name = "vibe-llama"
<<<<<<< HEAD
version = "0.4.0"
=======
version = "0.3.4"
>>>>>>> 4619b19a
description = "vibe-llama is a set of tools that are designed to help developers build working and reliable applications with LlamaIndex, LlamaCloud Services and llama-index-workflows."
readme = "README.md"
requires-python = ">=3.10"
dependencies = [
  "bm25s>=0.2.13",
  "fastmcp>=2.11.3",
  "httpx>=0.28.1",
  "llama-cloud-services>=0.6.62",
  "llama-index-core>=0.13.3",
  "llama-index-llms-openai>=0.5.4",
  "llama-index-llms-anthropic>=0.8.4",
  "prompt-toolkit>=3.0.51",
  "pystemmer>=3.0.0",
  "rich>=14.1.0",
  "rich-gradient>=0.3.3"
]

[project.scripts]
vibe-llama = "vibe_llama.main:main"

[tool.hatch.build.targets.wheel]
only-include = ["src/vibe_llama"]

[tool.hatch.build.targets.wheel.sources]
"src" = ""

[tool.mypy]
exclude = [
  "tests/",
  "src/vibe_llama/docuflows/"
]
namespace_packages = true
explicit_package_bases = true
disallow_untyped_defs = true
ignore_missing_imports = true
python_version = "3.10"

[tool.pytest.ini_options]
pythonpath = ["src"]
addopts = [
  "-s",
  "-v",
  "--tb=short"
]<|MERGE_RESOLUTION|>--- conflicted
+++ resolved
@@ -12,11 +12,7 @@
 
 [project]
 name = "vibe-llama"
-<<<<<<< HEAD
 version = "0.4.0"
-=======
-version = "0.3.4"
->>>>>>> 4619b19a
 description = "vibe-llama is a set of tools that are designed to help developers build working and reliable applications with LlamaIndex, LlamaCloud Services and llama-index-workflows."
 readme = "README.md"
 requires-python = ">=3.10"
