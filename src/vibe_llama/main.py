--- conflicted
+++ resolved
@@ -59,17 +59,17 @@
     )
 
     starter_parser.add_argument(
-<<<<<<< HEAD
         "-m",
         "--mcp",
         action="store_true",
         help="Launch a local MCP server that allows you to retrieve relevant documentation",
-=======
+    )
+
+    starter_parser.add_argument(
         "-w",
         "--overwrite",
         action="store_true",
         help="Overwrite current files",
->>>>>>> 6ca07466
         required=False,
         default=False,
     )
@@ -78,14 +78,10 @@
 
     if args.command == "starter":
         print_logo()
-<<<<<<< HEAD
         if not args.mcp:
-            asyncio.run(starter(args.agent, args.service, args.verbose))
+            asyncio.run(starter(args.agent, args.service, args.overwrite, args.verbose))
         else:
             asyncio.run(mcp_server.run_async("streamable-http"))
-=======
-        asyncio.run(starter(args.agent, args.service, args.overwrite, args.verbose))
->>>>>>> 6ca07466
     elif args.command == "docuflows":
         print_logo()
         try:
